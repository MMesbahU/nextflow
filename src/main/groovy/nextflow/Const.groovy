/*
 * Copyright (c) 2013-2014, Centre for Genomic Regulation (CRG).
 * Copyright (c) 2013-2014, Paolo Di Tommaso and the respective authors.
 *
 *   This file is part of 'Nextflow'.
 *
 *   Nextflow is free software: you can redistribute it and/or modify
 *   it under the terms of the GNU General Public License as published by
 *   the Free Software Foundation, either version 3 of the License, or
 *   (at your option) any later version.
 *
 *   Nextflow is distributed in the hope that it will be useful,
 *   but WITHOUT ANY WARRANTY; without even the implied warranty of
 *   MERCHANTABILITY or FITNESS FOR A PARTICULAR PURPOSE.  See the
 *   GNU General Public License for more details.
 *
 *   You should have received a copy of the GNU General Public License
 *   along with Nextflow.  If not, see <http://www.gnu.org/licenses/>.
 */

package nextflow

import java.nio.file.Path
import java.nio.file.Paths
import java.text.SimpleDateFormat
/**
 * Application main constants
 *
 * @author Paolo Di Tommaso <paolo.ditommaso@gmail.com>
 */
class Const {

    /**
     * The application main package name
     */
    static final String MAIN_PACKAGE = Const.name.split('\\.')[0]

    /**
     * The application main name
     */
    static final String APP_NAME = MAIN_PACKAGE

    /**
     * The application home folder
     */
    static final Path APP_HOME_DIR = getHomeDir(APP_NAME)

    /**
     * The application version
     */
<<<<<<< HEAD
    static final String APP_VER = "0.10.3"
=======
    static final String APP_VER = "0.11.0"
>>>>>>> 57bc97df

    /**
     * The app build time as linux/unix timestamp
     */
<<<<<<< HEAD
    static final long APP_TIMESTAMP = 1412807327509
=======
    static final long APP_TIMESTAMP = 1413111633293
>>>>>>> 57bc97df

    /**
     * The app build number
     */
    static final int APP_BUILDNUM = 2223

    /**
     * The date time formatter string
     */
    static final DATETIME_FORMAT = 'dd-MM-yyyy HH:mm'

    /**
     * The app build time string relative to UTC timezone
     */
    static final String APP_TIMESTAMP_UTC = {

        def tz = TimeZone.getTimeZone('UTC')
        def fmt = new SimpleDateFormat(DATETIME_FORMAT)
        fmt.setTimeZone(tz)
        fmt.format(new Date(APP_TIMESTAMP)) + ' ' + tz.getDisplayName( true, TimeZone.SHORT )

    } ()


    /**
     * The app build time string relative to local timezone
     */
    static final String APP_TIMESTAMP_LOCAL = {

        def tz = TimeZone.getDefault()
        def fmt = new SimpleDateFormat(DATETIME_FORMAT)
        fmt.setTimeZone(tz)
        fmt.format(new Date(APP_TIMESTAMP)) + ' ' + tz.getDisplayName( true, TimeZone.SHORT )

    } ()

    static String deltaLocal() {
        def utc = APP_TIMESTAMP_UTC.split(' ')
        def loc = APP_TIMESTAMP_LOCAL.split(' ')

        if( APP_TIMESTAMP_UTC == APP_TIMESTAMP_LOCAL ) {
            return ''
        }

        def result = utc[0] == loc[0] ? loc[1,-1].join(' ') : loc.join(' ')
        return "($result)"
    }


    private static Path getHomeDir(String appname) {
        def home = System.getenv('NXF_HOME')
        def result = home ? Paths.get(home) : Paths.get(System.getProperty("user.home")).resolve(".$appname")

        if( !result.exists() && !result.mkdir() ) {
            throw new IllegalStateException("Cannot create path '${result}' -- check file system access permission")
        }

        return result
    }

    /*
     * The application 'logo'
     */
    static final String SPLASH =

"""
      N E X T F L O W
      Version ${APP_VER} build ${APP_BUILDNUM}
      last modified ${APP_TIMESTAMP_UTC} ${deltaLocal()}
      http://nextflow.io
"""

    /*
     * Generic error message using the log file name
     */
    static String log_detail_tip_message

}<|MERGE_RESOLUTION|>--- conflicted
+++ resolved
@@ -48,25 +48,17 @@
     /**
      * The application version
      */
-<<<<<<< HEAD
-    static final String APP_VER = "0.10.3"
-=======
-    static final String APP_VER = "0.11.0"
->>>>>>> 57bc97df
+    static final String APP_VER = "0.11.0-SNAPSHOT"
 
     /**
      * The app build time as linux/unix timestamp
      */
-<<<<<<< HEAD
-    static final long APP_TIMESTAMP = 1412807327509
-=======
-    static final long APP_TIMESTAMP = 1413111633293
->>>>>>> 57bc97df
+    static final long APP_TIMESTAMP = 1413302489077
 
     /**
      * The app build number
      */
-    static final int APP_BUILDNUM = 2223
+    static final int APP_BUILDNUM = 2224
 
     /**
      * The date time formatter string
